"""Havok 2014 core types."""
from __future__ import annotations

__all__ = [
    # hk
    "hk",
    "HK_TYPE",
    "TemplateType",
    "TemplateValue",
    "Member",
    "Interface",
    "DefType",

    # base
    "hkBasePointer",
    "hkContainerHeapAllocator",
    "Ptr_",
    "hkReflectQualifiedType_",
    "hkRefPtr_",
    "hkRefVariant_",
    "hkViewPtr_",
    "hkRelArray_",
    "hkArray_",
    "hkEnum_",
    "hkStruct_",
    "hkFreeListArray_",
    "hkFlags_",

    # 32-bit factory functions
    "Ptr",
    "hkRefPtr",
    "hkRefVariant",
    "hkArray",
    "hkViewPtr",
    "hkRelArray",
    "hkEnum",
    "hkStruct",
    "hkGenericStruct",
    "hkFreeListArrayElement",
    "hkFreeListArray",
    "hkFlags",

    # hk2014
    "Vector4",
    "Quaternion",
    "hkReflectDetailOpaque",
    "_int",
    "_const_char",
    "_unsigned_short",
    "_char",
    "_float",
    "_short",
    "_signed_char",
    "_unsigned_long_long",
    "_unsigned_int",
    "_unsigned_char",
    "_void",
    "hkVector4f",
    "hkQuaternionf",
    "hkRotationImpl",
    "hkVector4",
    "hkMatrix3Impl",
    "hkMatrix4f",
    "hkRotationf",
    "hkMatrix3f",
    "hkMatrix4",
    "hkTransformf",
    "hkMatrix3",
    "hkTransform",
    "hkQsTransformf",
    "hkQsTransform",
    "hkUint16",
    "hkReal",
    "hkInt16",
    "hkInt32",
    "hkInt8",
    "hkUlong",
    "hkUint32",
    "hkUint8",
    "hkUint64",
    "hkUintReal",
    "hkUFloat8",
    "hkHalf16",
    "hkBaseObject",
    "hkReferencedObject",
    "hkRefVariant",
    "hkContainerHeapAllocator",
    "hkStringPtr",
    "hkBool",
]

import typing as tp
from dataclasses import dataclass

import numpy as np

from soulstruct_havok.utilities.maths import Quaternion, TRSTransform, Vector3, Vector4
from soulstruct_havok.enums import MemberFlags
from soulstruct_havok.types.hk64 import *

if tp.TYPE_CHECKING:
    from soulstruct.utilities.binary import BinaryReader, BinaryWriter
    from soulstruct_havok.tagfile.structs import TagFileItem
    from soulstruct_havok.packfile.structs import PackFileItem


# --- Invalid Types --- #


@dataclass(slots=True, eq=False, repr=False, kw_only=True)
class hkReflectDetailOpaque(hk):
    alignment = 0
    byte_size = 0
    __tag_format_flags = 9
    tag_type_flags = 1
    __real_name = "hkReflect::Detail::Opaque"
    local_members = ()


# --- Primitive Types --- #


@dataclass(slots=True, eq=False, repr=False, kw_only=True)
class _int(hk):
    alignment = 4
    byte_size = 4
    __tag_format_flags = 9
    tag_type_flags = 33284

    __hsh = 4062341138
    __real_name = "int"
    local_members = ()


@dataclass(slots=True, eq=False, repr=False, kw_only=True)
class _const_char(hk):
    alignment = 4
    byte_size = 4
    __tag_format_flags = 9
    tag_type_flags = 3
    __real_name = "const char*"
    local_members = ()


@dataclass(slots=True, eq=False, repr=False, kw_only=True)
class _unsigned_short(hk):
    alignment = 2
    byte_size = 2
    __tag_format_flags = 9
    tag_type_flags = 16388
    __real_name = "unsigned short"
    local_members = ()


@dataclass(slots=True, eq=False, repr=False, kw_only=True)
class _char(hk):
    alignment = 1
    byte_size = 1
    __tag_format_flags = 9
    tag_type_flags = 8196

    __hsh = 4184862313
    __real_name = "char"
    local_members = ()


@dataclass(slots=True, eq=False, repr=False, kw_only=True)
class _float(hk):
    alignment = 4
    byte_size = 4
    __tag_format_flags = 9
    tag_type_flags = 1525253
    __real_name = "float"
    local_members = ()


@dataclass(slots=True, eq=False, repr=False, kw_only=True)
class _short(hk):
    alignment = 2
    byte_size = 2
    __tag_format_flags = 9
    tag_type_flags = 16900
    __real_name = "short"
    local_members = ()


@dataclass(slots=True, eq=False, repr=False, kw_only=True)
class _signed_char(hk):
    alignment = 1
    byte_size = 1
    __tag_format_flags = 9
    tag_type_flags = 8708
    __real_name = "signed char"
    local_members = ()


@dataclass(slots=True, eq=False, repr=False, kw_only=True)
class _unsigned_long_long(hk):
    alignment = 8
    byte_size = 8
    __tag_format_flags = 9
    tag_type_flags = 65540
    __real_name = "unsigned long long"
    local_members = ()


@dataclass(slots=True, eq=False, repr=False, kw_only=True)
class _unsigned_int(hk):
    alignment = 4
    byte_size = 4
    __tag_format_flags = 9
    tag_type_flags = 32772
    __real_name = "unsigned int"
    local_members = ()


@dataclass(slots=True, eq=False, repr=False, kw_only=True)
class _unsigned_char(hk):
    alignment = 1
    byte_size = 1
    __tag_format_flags = 9
    tag_type_flags = 8196
    __real_name = "unsigned char"
    local_members = ()


@dataclass(slots=True, eq=False, repr=False, kw_only=True)
class _void(hk):
    alignment = 0
    byte_size = 0
    __tag_format_flags = 25
    tag_type_flags = 0

    __abstract_value = 1
    __real_name = "void"
    local_members = ()


# --- Havok Struct Types --- #


@dataclass(slots=True, eq=False, repr=False, kw_only=True)
class hkVector4f(hkStruct(_float, 4)):
    alignment = 16
    byte_size = 16
    __tag_format_flags = 11
    tag_type_flags = 1064
    local_members = ()

    @classmethod
    def unpack_tagfile(cls, reader: BinaryReader, offset: int, items: list[TagFileItem] = None) -> Vector4:
        value = Vector4(super(hkVector4f, cls).unpack_tagfile(reader, offset, items))
        return value

    @classmethod
    def unpack_packfile(cls, item: PackFileItem, offset: int = None) -> Vector4:
        value = Vector4(super(hkVector4f, cls).unpack_packfile(item, offset))
        return value

    @classmethod
    def unpack_primitive_array(cls, reader: BinaryReader, length: int, offset: int = None) -> np.ndarray:
        """Unpack vector array with `numpy`."""
        data = reader.read(length * 4 * cls.length, offset=offset)
        return np.frombuffer(data, dtype=np.float32).reshape((length, cls.length))

    @classmethod
    def try_pack_primitive_array(cls, writer: BinaryWriter, value: np.ndarray) -> bool:
        """Pack `float32` array in standard row-first order."""
        if not isinstance(value, np.ndarray) or value.dtype != np.float32:
            raise ValueError(f"Cannot pack non-`np.float32` array as an array of `{cls.__name__}`: {value}")
        if value.shape[1] != cls.length:
            raise ValueError(f"Cannot pack `{cls.__name__}` array with shape {value.shape}.")
        writer.append(value.tobytes())
        return True


@dataclass(slots=True, eq=False, repr=False, kw_only=True)
class hkQuaternionf(hkStruct(_float, 4)):
    alignment = 16
    byte_size = 16
    __tag_format_flags = 43
    tag_type_flags = 1064

    local_members = (
        Member(0, "vec", hkVector4f),
    )
    members = local_members

    vec: Vector4

    @classmethod
    def unpack_tagfile(cls, reader: BinaryReader, offset: int, items: list[TagFileItem] = None) -> Quaternion:
        value = Quaternion(super(hkQuaternionf, cls).unpack_tagfile(reader, offset, items))
        return value

    @classmethod
    def unpack_packfile(cls, item: PackFileItem, offset: int = None) -> Quaternion:
        value = Quaternion(super(hkQuaternionf, cls).unpack_packfile(item, offset))
        return value


@dataclass(slots=True, eq=False, repr=False, kw_only=True)
class hkRotationImpl(hkStruct(_float, 12)):
    alignment = 16
    byte_size = 48
    __tag_format_flags = 11
    tag_type_flags = 3112
    local_members = ()

    __templates = (
        TemplateType("tFT", type=_float),
    )


@dataclass(slots=True, eq=False, repr=False, kw_only=True)
class hkVector4(hkVector4f):
    """Havok alias."""
    local_members = ()


<<<<<<< HEAD
@dataclass(slots=True, eq=False, repr=False, kw_only=True)
=======
@dataclass(slots=True, eq=False, repr=False)
>>>>>>> ec277104
class hkMatrix3Impl(hkStruct(_float, 12)):
    alignment = 16
    byte_size = 48
    __tag_format_flags = 11
    tag_type_flags = 3112
    local_members = ()

    __templates = (
        TemplateType("tFT", type=_float),
    )


@dataclass(slots=True, eq=False, repr=False, kw_only=True)
class hkMatrix4f(hkStruct(_float, 16)):
    alignment = 16
    byte_size = 64
    __tag_format_flags = 43
    tag_type_flags = 4136

    local_members = (
        Member(0, "col0", hkVector4f, MemberFlags.Protected),
        Member(16, "col1", hkVector4f, MemberFlags.Protected),
        Member(32, "col2", hkVector4f, MemberFlags.Protected),
        Member(48, "col3", hkVector4f, MemberFlags.Protected),
    )
    members = local_members

    col0: Vector4
    col1: Vector4
    col2: Vector4
    col3: Vector4


@dataclass(slots=True, eq=False, repr=False, kw_only=True)
class hkRotationf(hkRotationImpl):
    """Havok alias."""
    local_members = ()


@dataclass(slots=True, eq=False, repr=False, kw_only=True)
class hkMatrix3f(hkMatrix3Impl):
    """Havok alias."""
    local_members = ()


@dataclass(slots=True, eq=False, repr=False, kw_only=True)
class hkMatrix4(hkMatrix4f):
    """Havok alias."""
    local_members = ()


@dataclass(slots=True, eq=False, repr=False, kw_only=True)
class hkTransformf(hkStruct(_float, 16)):
    alignment = 16
    byte_size = 64
    __tag_format_flags = 43
    tag_type_flags = 4136

    local_members = (
        Member(0, "rotation", hkRotationf, MemberFlags.Protected),
        Member(48, "translation", hkVector4f, MemberFlags.Protected),
    )
    members = local_members

    rotation: hkRotationf
    translation: Vector4


@dataclass(slots=True, eq=False, repr=False, kw_only=True)
class hkMatrix3(hkMatrix3f):
    """Havok alias."""
    local_members = ()


@dataclass(slots=True, eq=False, repr=False, kw_only=True)
class hkTransform(hkTransformf):
    """Havok alias."""
    local_members = ()


@dataclass(slots=True, eq=False, repr=False, kw_only=True)
class hkQsTransformf(hk):
    alignment = 16
    byte_size = 48
    __tag_format_flags = 41
    tag_type_flags = 7

    local_members = (
        Member(0, "translation", hkVector4f),
        Member(16, "rotation", hkQuaternionf),
        Member(32, "scale", hkVector4f),
    )
    members = local_members

    translation: Vector4
    rotation: Quaternion
    scale: Vector4

    @classmethod
    def identity(cls):
        return cls(
            translation=Vector4.zero(),
            rotation=Quaternion.identity(),
            scale=Vector4.one(),
        )

    def to_trs_transform(self) -> TRSTransform:
        return TRSTransform(Vector3.from_vector4(self.translation), self.rotation, Vector3.from_vector4(self.scale))

    @classmethod
    def from_trs_transform(cls, transform: TRSTransform):
        return cls(
            translation=Vector4((*transform.translation, 1.0)),
            rotation=transform.rotation,
            scale=Vector4((*transform.scale, 1.0)),
        )


@dataclass(slots=True, eq=False, repr=False, kw_only=True)
class hkQsTransform(hkQsTransformf):
    """Havok alias."""
    __hsh = 3766916239
    local_members = ()


# --- Havok Wrappers --- #


@dataclass(slots=True, eq=False, repr=False, kw_only=True)
class hkUint16(_unsigned_short):
    """Havok alias."""
    local_members = ()


@dataclass(slots=True, eq=False, repr=False, kw_only=True)
class hkReal(_float):
    """Havok alias."""
    local_members = ()


@dataclass(slots=True, eq=False, repr=False, kw_only=True)
class hkInt16(_short):
    """Havok alias."""
    __hsh = 1556469994
    local_members = ()


@dataclass(slots=True, eq=False, repr=False, kw_only=True)
class hkInt32(_int):
    """Havok alias."""
    local_members = ()


@dataclass(slots=True, eq=False, repr=False, kw_only=True)
class hkInt8(_signed_char):
    """Havok alias."""
    local_members = ()


@dataclass(slots=True, eq=False, repr=False, kw_only=True)
class hkUlong(_unsigned_long_long):
    """Havok alias."""
    local_members = ()


@dataclass(slots=True, eq=False, repr=False, kw_only=True)
class hkUint32(_unsigned_int):
    """Havok alias."""
    local_members = ()


@dataclass(slots=True, eq=False, repr=False, kw_only=True)
class hkUint8(_unsigned_char):
    """Havok alias."""
    local_members = ()


@dataclass(slots=True, eq=False, repr=False, kw_only=True)
class hkUint64(_unsigned_long_long):
    """Havok alias."""
    local_members = ()


@dataclass(slots=True, eq=False, repr=False, kw_only=True)
class hkUintReal(_unsigned_int):
    """Havok alias."""
    local_members = ()


@dataclass(slots=True, eq=False, repr=False)
class hkUFloat8(hk):
    alignment = 2
    byte_size = 1
    tag_format_flags = 41
    tag_type_flags = 7

    local_members = (
        Member(0, "value", hkUint8),
    )
    members = local_members

    value: int

    def __eq__(self, other: hkUFloat8):
        if not isinstance(other, hkUFloat8):
            return False
        return self.value == other.value

    def __repr__(self):
        return f"hkUFloat8({self.value})"


@dataclass(slots=True, eq=False, repr=False)
class hkHalf16(hk):
    alignment = 2
    byte_size = 2
    tag_format_flags = 41
    tag_type_flags = 476677

    local_members = (
        Member(0, "value", hkInt16, MemberFlags.Private),
    )
    members = local_members

    value: int

    def __eq__(self, other: hkHalf16):
        if not isinstance(other, hkHalf16):
            return False
        return self.value == other.value

    def __repr__(self):
        return f"hkHalf16({self.value})"


# --- Havok Core Types --- #


@dataclass(slots=True, eq=False, repr=False, kw_only=True)
class hkBaseObject(hk):
    alignment = 8
    byte_size = 8
    __tag_format_flags = 41
    tag_type_flags = 7
    local_members = ()


@dataclass(slots=True, eq=False, repr=False, kw_only=True)
class hkReferencedObject(hkBaseObject):
    alignment = 16
    byte_size = 16
    __tag_format_flags = 41
    tag_type_flags = 7

    local_members = (
        Member(8, "memSizeAndRefCount", hkUint32, MemberFlags.NotSerializable | MemberFlags.Private),
    )
    members = hkBaseObject.members + local_members

    memSizeAndRefCount: int = 0


@dataclass(slots=True, eq=False, repr=False, kw_only=True)
class hkRefVariant(hk):
    alignment = 8
    byte_size = 8
    __tag_format_flags = 43
    tag_type_flags = 6

    __hsh = 2872857893

    local_members = (
        Member(0, "ptr", Ptr(hkReferencedObject), MemberFlags.Private),
    )
    members = local_members

    ptr: hkReferencedObject


<<<<<<< HEAD
@dataclass(slots=True, eq=False, repr=False, kw_only=True)
class hkUFloat8(hk):
    alignment = 2
    byte_size = 1
    __tag_format_flags = 41
    tag_type_flags = 7

    local_members = (
        Member(0, "value", hkUint8),
    )
    members = local_members

    value: hkUint8


@dataclass(slots=True, eq=False, repr=False, kw_only=True)
=======
@dataclass(slots=True, eq=False, repr=False)
>>>>>>> ec277104
class hkContainerHeapAllocator(hk):
    alignment = 1
    byte_size = 1
    __tag_format_flags = 57
    tag_type_flags = 7

    __abstract_value = 16
    local_members = ()


@dataclass(slots=True, eq=False, repr=False, kw_only=True)
class hkStringPtr(hk):
    alignment = 4
    byte_size = 4
    __tag_format_flags = 41
    tag_type_flags = 3

    __hsh = 2837000324

    local_members = (
        Member(0, "stringAndFlag", _const_char, MemberFlags.Private),
    )
    members = local_members

    stringAndFlag: _const_char


@dataclass(slots=True, eq=False, repr=False, kw_only=True)
class hkBool(hk):
    alignment = 1
    byte_size = 1
    __tag_format_flags = 41
    tag_type_flags = 8194

    local_members = (
        Member(0, "bool", _char, MemberFlags.Private),
    )
    members = local_members

<<<<<<< HEAD
    bool: _char


@dataclass(slots=True, eq=False, repr=False, kw_only=True)
class hkHalf16(hk):
    alignment = 2
    byte_size = 2
    __tag_format_flags = 41
    tag_type_flags = 476677

    local_members = (
        Member(0, "value", hkInt16, MemberFlags.Private),
    )
    members = local_members

    value: hkInt16
=======
    bool: _char
>>>>>>> ec277104
<|MERGE_RESOLUTION|>--- conflicted
+++ resolved
@@ -318,11 +318,7 @@
     local_members = ()
 
 
-<<<<<<< HEAD
-@dataclass(slots=True, eq=False, repr=False, kw_only=True)
-=======
-@dataclass(slots=True, eq=False, repr=False)
->>>>>>> ec277104
+@dataclass(slots=True, eq=False, repr=False, kw_only=True)
 class hkMatrix3Impl(hkStruct(_float, 12)):
     alignment = 16
     byte_size = 48
@@ -516,7 +512,7 @@
 class hkUFloat8(hk):
     alignment = 2
     byte_size = 1
-    tag_format_flags = 41
+    __tag_format_flags = 41
     tag_type_flags = 7
 
     local_members = (
@@ -539,7 +535,7 @@
 class hkHalf16(hk):
     alignment = 2
     byte_size = 2
-    tag_format_flags = 41
+    __tag_format_flags = 41
     tag_type_flags = 476677
 
     local_members = (
@@ -602,26 +598,7 @@
     ptr: hkReferencedObject
 
 
-<<<<<<< HEAD
-@dataclass(slots=True, eq=False, repr=False, kw_only=True)
-class hkUFloat8(hk):
-    alignment = 2
-    byte_size = 1
-    __tag_format_flags = 41
-    tag_type_flags = 7
-
-    local_members = (
-        Member(0, "value", hkUint8),
-    )
-    members = local_members
-
-    value: hkUint8
-
-
-@dataclass(slots=True, eq=False, repr=False, kw_only=True)
-=======
-@dataclass(slots=True, eq=False, repr=False)
->>>>>>> ec277104
+@dataclass(slots=True, eq=False, repr=False, kw_only=True)
 class hkContainerHeapAllocator(hk):
     alignment = 1
     byte_size = 1
@@ -661,23 +638,4 @@
     )
     members = local_members
 
-<<<<<<< HEAD
-    bool: _char
-
-
-@dataclass(slots=True, eq=False, repr=False, kw_only=True)
-class hkHalf16(hk):
-    alignment = 2
-    byte_size = 2
-    __tag_format_flags = 41
-    tag_type_flags = 476677
-
-    local_members = (
-        Member(0, "value", hkInt16, MemberFlags.Private),
-    )
-    members = local_members
-
-    value: hkInt16
-=======
-    bool: _char
->>>>>>> ec277104
+    bool: _char